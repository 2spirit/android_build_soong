// Copyright 2016 Google Inc. All rights reserved.
//
// Licensed under the Apache License, Version 2.0 (the "License");
// you may not use this file except in compliance with the License.
// You may obtain a copy of the License at
//
//     http://www.apache.org/licenses/LICENSE-2.0
//
// Unless required by applicable law or agreed to in writing, software
// distributed under the License is distributed on an "AS IS" BASIS,
// WITHOUT WARRANTIES OR CONDITIONS OF ANY KIND, either express or implied.
// See the License for the specific language governing permissions and
// limitations under the License.

package config

import (
	"fmt"
	"strings"

	"android/soong/android"
)

// Flags used by lots of devices.  Putting them in package static variables will save bytes in
// build.ninja so they aren't repeated for every file
var (
	commonGlobalCflags = []string{
		"-DANDROID",
		"-fmessage-length=0",
		"-W",
		"-Wall",
		"-Wno-unused",
		"-Winit-self",
		"-Wpointer-arith",

		// COMMON_RELEASE_CFLAGS
		"-DNDEBUG",
		"-UDEBUG",
	}

	commonGlobalConlyflags = []string{}

	deviceGlobalCflags = []string{
		"-fdiagnostics-color",

		// TARGET_ERROR_FLAGS
		"-Werror=return-type",
		"-Werror=non-virtual-dtor",
		"-Werror=address",
		"-Werror=sequence-point",
		"-Werror=date-time",
	}

	hostGlobalCflags = []string{}

	commonGlobalCppflags = []string{
		"-Wsign-promo",
	}

	noOverrideGlobalCflags = []string{
		"-Werror=int-to-pointer-cast",
		"-Werror=pointer-to-int-cast",
	}

	IllegalFlags = []string{
		"-w",
	}

	CStdVersion               = "gnu99"
	CppStdVersion             = "gnu++14"
	GccCppStdVersion          = "gnu++11"
	ExperimentalCStdVersion   = "gnu11"
	ExperimentalCppStdVersion = "gnu++1z"

	NdkMaxPrebuiltVersionInt = 24
)

var pctx = android.NewPackageContext("android/soong/cc/config")

func init() {
	if android.BuildOs == android.Linux {
		commonGlobalCflags = append(commonGlobalCflags, "-fdebug-prefix-map=/proc/self/cwd=")
	}

	pctx.StaticVariable("CommonGlobalCflags", strings.Join(commonGlobalCflags, " "))
	pctx.StaticVariable("CommonGlobalConlyflags", strings.Join(commonGlobalConlyflags, " "))
	pctx.StaticVariable("DeviceGlobalCflags", strings.Join(deviceGlobalCflags, " "))
	pctx.StaticVariable("HostGlobalCflags", strings.Join(hostGlobalCflags, " "))
	pctx.StaticVariable("NoOverrideGlobalCflags", strings.Join(noOverrideGlobalCflags, " "))

	pctx.StaticVariable("CommonGlobalCppflags", strings.Join(commonGlobalCppflags, " "))

	pctx.StaticVariable("CommonClangGlobalCflags",
		strings.Join(append(ClangFilterUnknownCflags(commonGlobalCflags), "${ClangExtraCflags}"), " "))
	pctx.StaticVariable("DeviceClangGlobalCflags",
		strings.Join(append(ClangFilterUnknownCflags(deviceGlobalCflags), "${ClangExtraTargetCflags}"), " "))
	pctx.StaticVariable("HostClangGlobalCflags",
		strings.Join(ClangFilterUnknownCflags(hostGlobalCflags), " "))
	pctx.StaticVariable("NoOverrideClangGlobalCflags",
		strings.Join(append(ClangFilterUnknownCflags(noOverrideGlobalCflags), "${ClangExtraNoOverrideCflags}"), " "))

	pctx.StaticVariable("CommonClangGlobalCppflags",
		strings.Join(append(ClangFilterUnknownCflags(commonGlobalCppflags), "${ClangExtraCppflags}"), " "))

	// Everything in these lists is a crime against abstraction and dependency tracking.
	// Do not add anything to this list.
	pctx.PrefixedExistentPathsForSourcesVariable("CommonGlobalIncludes", "-I",
		[]string{
			"system/core/include",
			"system/media/audio/include",
			"hardware/libhardware/include",
			"hardware/libhardware_legacy/include",
			"hardware/ril/include",
			"libnativehelper/include",
			"frameworks/native/include",
			"frameworks/native/opengl/include",
			"frameworks/av/include",
		})
	// This is used by non-NDK modules to get jni.h. export_include_dirs doesn't help
	// with this, since there is no associated library.
	pctx.PrefixedExistentPathsForSourcesVariable("CommonNativehelperInclude", "-I",
		[]string{"libnativehelper/include/nativehelper"})

	pctx.SourcePathVariable("ClangDefaultBase", "prebuilts/clang/host")
	pctx.VariableFunc("ClangBase", func(config interface{}) (string, error) {
		if override := config.(android.Config).Getenv("LLVM_PREBUILTS_BASE"); override != "" {
			return override, nil
		}
		return "${ClangDefaultBase}", nil
	})
	pctx.VariableFunc("ClangVersion", func(config interface{}) (string, error) {
		if override := config.(android.Config).Getenv("LLVM_PREBUILTS_VERSION"); override != "" {
			return override, nil
		}
		return "clang-3859424", nil
	})
	pctx.StaticVariable("ClangPath", "${ClangBase}/${HostPrebuiltTag}/${ClangVersion}")
	pctx.StaticVariable("ClangBin", "${ClangPath}/bin")

	pctx.VariableFunc("ClangShortVersion", func(config interface{}) (string, error) {
		if override := config.(android.Config).Getenv("LLVM_RELEASE_VERSION"); override != "" {
			return override, nil
		}
		return "4.0", nil
	})
	pctx.StaticVariable("ClangAsanLibDir", "${ClangPath}/lib64/clang/${ClangShortVersion}/lib/linux")

	// These are tied to the version of LLVM directly in external/llvm, so they might trail the host prebuilts
	// being used for the rest of the build process.
	pctx.SourcePathVariable("RSClangBase", "prebuilts/clang/host")
	pctx.SourcePathVariable("RSClangVersion", "clang-3289846")
	pctx.SourcePathVariable("RSReleaseVersion", "3.8")
	pctx.StaticVariable("RSLLVMPrebuiltsPath", "${RSClangBase}/${HostPrebuiltTag}/${RSClangVersion}/bin")
	pctx.StaticVariable("RSIncludePath", "${RSLLVMPrebuiltsPath}/../lib64/clang/${RSReleaseVersion}/include")

	pctx.PrefixedExistentPathsForSourcesVariable("RsGlobalIncludes", "-I",
		[]string{
			"external/clang/lib/Headers",
			"frameworks/rs/script_api/include",
		})

	pctx.VariableFunc("CcWrapper", func(config interface{}) (string, error) {
		if override := config.(android.Config).Getenv("CC_WRAPPER"); override != "" {
			return override + " ", nil
		}
		return "", nil
	})
}

var HostPrebuiltTag = pctx.VariableConfigMethod("HostPrebuiltTag", android.Config.PrebuiltOS)

func bionicHeaders(bionicArch, kernelArch string) string {
	return strings.Join([]string{
		"-isystem bionic/libc/arch-" + bionicArch + "/include",
		"-isystem bionic/libc/include",
		"-isystem bionic/libc/kernel/uapi",
		"-isystem bionic/libc/kernel/uapi/asm-" + kernelArch,
		"-isystem bionic/libc/kernel/android/uapi",
	}, " ")
}

func VndkLibraries() []string {
	return []string{}
}

// This needs to be kept up to date with the list in system/core/rootdir/etc/ld.config.txt:
// [vendor]
// namespace.default.link.system.shared_libs
func LLndkLibraries() []string {
<<<<<<< HEAD
	return []string{"libc", "libm", "libdl", "liblog", "ld-android"}
}

func replaceFirst(slice []string, from, to string) {
	if slice[0] != from {
		panic(fmt.Errorf("Expected %q, found %q", from, to))
	}
	slice[0] = to
=======
	return []string{"libc", "libm", "libdl", "liblog", "libandroid_net", "ld-android"}
>>>>>>> e54d0102
}<|MERGE_RESOLUTION|>--- conflicted
+++ resolved
@@ -187,8 +187,7 @@
 // [vendor]
 // namespace.default.link.system.shared_libs
 func LLndkLibraries() []string {
-<<<<<<< HEAD
-	return []string{"libc", "libm", "libdl", "liblog", "ld-android"}
+	return []string{"libc", "libm", "libdl", "liblog", "libandroid_net", "ld-android"}
 }
 
 func replaceFirst(slice []string, from, to string) {
@@ -196,7 +195,4 @@
 		panic(fmt.Errorf("Expected %q, found %q", from, to))
 	}
 	slice[0] = to
-=======
-	return []string{"libc", "libm", "libdl", "liblog", "libandroid_net", "ld-android"}
->>>>>>> e54d0102
 }