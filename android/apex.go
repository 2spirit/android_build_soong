// Copyright 2018 Google Inc. All rights reserved.
//
// Licensed under the Apache License, Version 2.0 (the "License");
// you may not use this file except in compliance with the License.
// You may obtain a copy of the License at
//
//     http://www.apache.org/licenses/LICENSE-2.0
//
// Unless required by applicable law or agreed to in writing, software
// distributed under the License is distributed on an "AS IS" BASIS,
// WITHOUT WARRANTIES OR CONDITIONS OF ANY KIND, either express or implied.
// See the License for the specific language governing permissions and
// limitations under the License.

package android

import (
	"fmt"
	"sort"
	"strconv"
	"strings"
	"sync"

	"github.com/google/blueprint"
)

const (
	SdkVersion_Android10 = 29
)

type ApexInfo struct {
	// Name of the apex variant that this module is mutated into
	ApexName string

	MinSdkVersion int
	Updatable     bool
}

// Extracted from ApexModule to make it easier to define custom subsets of the
// ApexModule interface and improve code navigation within the IDE.
type DepIsInSameApex interface {
	// DepIsInSameApex tests if the other module 'dep' is installed to the same
	// APEX as this module
	DepIsInSameApex(ctx BaseModuleContext, dep Module) bool
}

// ApexModule is the interface that a module type is expected to implement if
// the module has to be built differently depending on whether the module
// is destined for an apex or not (installed to one of the regular partitions).
//
// Native shared libraries are one such module type; when it is built for an
// APEX, it should depend only on stable interfaces such as NDK, stable AIDL,
// or C APIs from other APEXs.
//
// A module implementing this interface will be mutated into multiple
// variations by apex.apexMutator if it is directly or indirectly included
// in one or more APEXs. Specifically, if a module is included in apex.foo and
// apex.bar then three apex variants are created: platform, apex.foo and
// apex.bar. The platform variant is for the regular partitions
// (e.g., /system or /vendor, etc.) while the other two are for the APEXs,
// respectively.
type ApexModule interface {
	Module
	DepIsInSameApex

	apexModuleBase() *ApexModuleBase

	// Marks that this module should be built for the specified APEXes.
	// Call this before apex.apexMutator is run.
	BuildForApexes(apexes []ApexInfo)

	// Returns the APEXes that this module will be built for
	ApexVariations() []ApexInfo

	// Returns the name of APEX that this module will be built for. Empty string
	// is returned when 'IsForPlatform() == true'. Note that a module can be
	// included in multiple APEXes, in which case, the module is mutated into
	// multiple modules each of which for an APEX. This method returns the
	// name of the APEX that a variant module is for.
	// Call this after apex.apexMutator is run.
	ApexName() string

	// Tests whether this module will be built for the platform or not.
	// This is a shortcut for ApexName() == ""
	IsForPlatform() bool

	// Tests if this module could have APEX variants. APEX variants are
	// created only for the modules that returns true here. This is useful
	// for not creating APEX variants for certain types of shared libraries
	// such as NDK stubs.
	CanHaveApexVariants() bool

	// Tests if this module can be installed to APEX as a file. For example,
	// this would return true for shared libs while return false for static
	// libs.
	IsInstallableToApex() bool

	// Mutate this module into one or more variants each of which is built
	// for an APEX marked via BuildForApexes().
	CreateApexVariations(mctx BottomUpMutatorContext) []Module

	// Tests if this module is available for the specified APEX or ":platform"
	AvailableFor(what string) bool

	// Return true if this module is not available to platform (i.e. apex_available
	// property doesn't have "//apex_available:platform"), or shouldn't be available
	// to platform, which is the case when this module depends on other module that
	// isn't available to platform.
	NotAvailableForPlatform() bool

	// Mark that this module is not available to platform. Set by the
	// check-platform-availability mutator in the apex package.
	SetNotAvailableForPlatform()

	// Returns the highest version which is <= maxSdkVersion.
	// For example, with maxSdkVersion is 10 and versionList is [9,11]
	// it returns 9 as string
	ChooseSdkVersion(versionList []string, maxSdkVersion int) (string, error)

	// Tests if the module comes from an updatable APEX.
	Updatable() bool

	// List of APEXes that this module tests. The module has access to
	// the private part of the listed APEXes even when it is not included in the
	// APEXes.
	TestFor() []string
}

type ApexProperties struct {
	// Availability of this module in APEXes. Only the listed APEXes can contain
	// this module. If the module has stubs then other APEXes and the platform may
	// access it through them (subject to visibility).
	//
	// "//apex_available:anyapex" is a pseudo APEX name that matches to any APEX.
	// "//apex_available:platform" refers to non-APEX partitions like "system.img".
	// Default is ["//apex_available:platform"].
	Apex_available []string

	Info ApexInfo `blueprint:"mutated"`

	NotAvailableForPlatform bool `blueprint:"mutated"`
}

// Marker interface that identifies dependencies that are excluded from APEX
// contents.
type ExcludeFromApexContentsTag interface {
	blueprint.DependencyTag

	// Method that differentiates this interface from others.
	ExcludeFromApexContents()
}

// Provides default implementation for the ApexModule interface. APEX-aware
// modules are expected to include this struct and call InitApexModule().
type ApexModuleBase struct {
	ApexProperties ApexProperties

	canHaveApexVariants bool

	apexVariationsLock sync.Mutex // protects apexVariations during parallel apexDepsMutator
	apexVariations     []ApexInfo
}

func (m *ApexModuleBase) apexModuleBase() *ApexModuleBase {
	return m
}

func (m *ApexModuleBase) ApexAvailable() []string {
	return m.ApexProperties.Apex_available
}

func (m *ApexModuleBase) TestFor() []string {
	// To be implemented by concrete types inheriting ApexModuleBase
	return nil
}

func (m *ApexModuleBase) BuildForApexes(apexes []ApexInfo) {
	m.apexVariationsLock.Lock()
	defer m.apexVariationsLock.Unlock()
nextApex:
	for _, apex := range apexes {
		for _, v := range m.apexVariations {
			if v.ApexName == apex.ApexName {
				continue nextApex
			}
		}
		m.apexVariations = append(m.apexVariations, apex)
	}
}

func (m *ApexModuleBase) ApexVariations() []ApexInfo {
	return m.apexVariations
}

func (m *ApexModuleBase) ApexName() string {
	return m.ApexProperties.Info.ApexName
}

func (m *ApexModuleBase) IsForPlatform() bool {
	return m.ApexProperties.Info.ApexName == ""
}

func (m *ApexModuleBase) CanHaveApexVariants() bool {
	return m.canHaveApexVariants
}

func (m *ApexModuleBase) IsInstallableToApex() bool {
	// should be overriden if needed
	return false
}

const (
	AvailableToPlatform = "//apex_available:platform"
	AvailableToAnyApex  = "//apex_available:anyapex"
)

func CheckAvailableForApex(what string, apex_available []string) bool {
	if len(apex_available) == 0 {
		// apex_available defaults to ["//apex_available:platform"],
		// which means 'available to the platform but no apexes'.
		return what == AvailableToPlatform
	}
	return InList(what, apex_available) ||
		(what != AvailableToPlatform && InList(AvailableToAnyApex, apex_available))
}

func (m *ApexModuleBase) AvailableFor(what string) bool {
	return CheckAvailableForApex(what, m.ApexProperties.Apex_available)
}

func (m *ApexModuleBase) NotAvailableForPlatform() bool {
	return m.ApexProperties.NotAvailableForPlatform
}

func (m *ApexModuleBase) SetNotAvailableForPlatform() {
	m.ApexProperties.NotAvailableForPlatform = true
}

func (m *ApexModuleBase) DepIsInSameApex(ctx BaseModuleContext, dep Module) bool {
	// By default, if there is a dependency from A to B, we try to include both in the same APEX,
	// unless B is explicitly from outside of the APEX (i.e. a stubs lib). Thus, returning true.
	// This is overridden by some module types like apex.ApexBundle, cc.Module, java.Module, etc.
	return true
}

func (m *ApexModuleBase) ChooseSdkVersion(versionList []string, maxSdkVersion int) (string, error) {
	for i := range versionList {
		ver, _ := strconv.Atoi(versionList[len(versionList)-i-1])
		if ver <= maxSdkVersion {
			return versionList[len(versionList)-i-1], nil
		}
	}
	return "", fmt.Errorf("not found a version(<=%d) in versionList: %v", maxSdkVersion, versionList)
}

func (m *ApexModuleBase) checkApexAvailableProperty(mctx BaseModuleContext) {
	for _, n := range m.ApexProperties.Apex_available {
		if n == AvailableToPlatform || n == AvailableToAnyApex {
			continue
		}
		if !mctx.OtherModuleExists(n) && !mctx.Config().AllowMissingDependencies() {
			mctx.PropertyErrorf("apex_available", "%q is not a valid module name", n)
		}
	}
}

func (m *ApexModuleBase) Updatable() bool {
	return m.ApexProperties.Info.Updatable
}

type byApexName []ApexInfo

func (a byApexName) Len() int           { return len(a) }
func (a byApexName) Swap(i, j int)      { a[i], a[j] = a[j], a[i] }
func (a byApexName) Less(i, j int) bool { return a[i].ApexName < a[j].ApexName }

func (m *ApexModuleBase) CreateApexVariations(mctx BottomUpMutatorContext) []Module {
	if len(m.apexVariations) > 0 {
		m.checkApexAvailableProperty(mctx)

		sort.Sort(byApexName(m.apexVariations))
		variations := []string{}
		variations = append(variations, "") // Original variation for platform
		for _, apex := range m.apexVariations {
			variations = append(variations, apex.ApexName)
		}

		defaultVariation := ""
		mctx.SetDefaultDependencyVariation(&defaultVariation)

		modules := mctx.CreateVariations(variations...)
		for i, mod := range modules {
			platformVariation := i == 0
			if platformVariation && !mctx.Host() && !mod.(ApexModule).AvailableFor(AvailableToPlatform) {
				mod.SkipInstall()
			}
			if !platformVariation {
				mod.(ApexModule).apexModuleBase().ApexProperties.Info = m.apexVariations[i-1]
			}
		}
		return modules
	}
	return nil
}

var apexData OncePer
var apexNamesMapMutex sync.Mutex
var apexNamesKey = NewOnceKey("apexNames")

// This structure maintains the global mapping in between modules and APEXes.
// Examples:
//
// apexNamesMap()["foo"]["bar"] == true: module foo is directly depended on by APEX bar
// apexNamesMap()["foo"]["bar"] == false: module foo is indirectly depended on by APEX bar
// apexNamesMap()["foo"]["bar"] doesn't exist: foo is not built for APEX bar
func apexNamesMap() map[string]map[string]bool {
	return apexData.Once(apexNamesKey, func() interface{} {
		return make(map[string]map[string]bool)
	}).(map[string]map[string]bool)
}

// Update the map to mark that a module named moduleName is directly or indirectly
// depended on by the specified APEXes. Directly depending means that a module
// is explicitly listed in the build definition of the APEX via properties like
// native_shared_libs, java_libs, etc.
func UpdateApexDependency(apexes []ApexInfo, moduleName string, directDep bool) {
	apexNamesMapMutex.Lock()
	defer apexNamesMapMutex.Unlock()
	for _, apex := range apexes {
		apexesForModule, ok := apexNamesMap()[moduleName]
		if !ok {
			apexesForModule = make(map[string]bool)
			apexNamesMap()[moduleName] = apexesForModule
		}
		apexesForModule[apex.ApexName] = apexesForModule[apex.ApexName] || directDep
	}
}

// TODO(b/146393795): remove this when b/146393795 is fixed
func ClearApexDependency() {
	m := apexNamesMap()
	for k := range m {
		delete(m, k)
	}
}

// Tests whether a module named moduleName is directly depended on by an APEX
// named apexName.
func DirectlyInApex(apexName string, moduleName string) bool {
	apexNamesMapMutex.Lock()
	defer apexNamesMapMutex.Unlock()
	if apexNames, ok := apexNamesMap()[moduleName]; ok {
		return apexNames[apexName]
	}
	return false
}

type hostContext interface {
	Host() bool
}

// Tests whether a module named moduleName is directly depended on by any APEX.
func DirectlyInAnyApex(ctx hostContext, moduleName string) bool {
	if ctx.Host() {
		// Host has no APEX.
		return false
	}
	apexNamesMapMutex.Lock()
	defer apexNamesMapMutex.Unlock()
	if apexNames, ok := apexNamesMap()[moduleName]; ok {
		for an := range apexNames {
			if apexNames[an] {
				return true
			}
		}
	}
	return false
}

// Tests whether a module named module is depended on (including both
// direct and indirect dependencies) by any APEX.
func InAnyApex(moduleName string) bool {
	apexNamesMapMutex.Lock()
	defer apexNamesMapMutex.Unlock()
	apexNames, ok := apexNamesMap()[moduleName]
	return ok && len(apexNames) > 0
}

func GetApexesForModule(moduleName string) []string {
	ret := []string{}
	apexNamesMapMutex.Lock()
	defer apexNamesMapMutex.Unlock()
	if apexNames, ok := apexNamesMap()[moduleName]; ok {
		for an := range apexNames {
			ret = append(ret, an)
		}
	}
	return ret
}

func InitApexModule(m ApexModule) {
	base := m.apexModuleBase()
	base.canHaveApexVariants = true

	m.AddProperties(&base.ApexProperties)
}

// A dependency info for a single ApexModule, either direct or transitive.
type ApexModuleDepInfo struct {
	// Name of the dependency
	To string
	// List of dependencies To belongs to. Includes APEX itself, if a direct dependency.
	From []string
	// Whether the dependency belongs to the final compiled APEX.
	IsExternal bool
	// min_sdk_version of the ApexModule
	MinSdkVersion string
}

// A map of a dependency name to its ApexModuleDepInfo
type DepNameToDepInfoMap map[string]ApexModuleDepInfo

type ApexBundleDepsInfo struct {
	flatListPath OutputPath
	fullListPath OutputPath
}

<<<<<<< HEAD
type ApexDepsInfoIntf interface {
=======
type ApexBundleDepsInfoIntf interface {
	Updatable() bool
>>>>>>> 07d21521
	FlatListPath() Path
	FullListPath() Path
}

func (d *ApexBundleDepsInfo) FlatListPath() Path {
	return d.flatListPath
}

func (d *ApexBundleDepsInfo) FullListPath() Path {
	return d.fullListPath
}

// Generate two module out files:
// 1. FullList with transitive deps and their parents in the dep graph
// 2. FlatList with a flat list of transitive deps
func (d *ApexBundleDepsInfo) BuildDepsInfoLists(ctx ModuleContext, minSdkVersion string, depInfos DepNameToDepInfoMap) {
	var fullContent strings.Builder
	var flatContent strings.Builder

	fmt.Fprintf(&flatContent, "%s(minSdkVersion:%s):\\n", ctx.ModuleName(), minSdkVersion)
	for _, key := range FirstUniqueStrings(SortedStringKeys(depInfos)) {
		info := depInfos[key]
		toName := fmt.Sprintf("%s(minSdkVersion:%s)", info.To, info.MinSdkVersion)
		if info.IsExternal {
			toName = toName + " (external)"
		}
		fmt.Fprintf(&fullContent, "%s <- %s\\n", toName, strings.Join(SortedUniqueStrings(info.From), ", "))
		fmt.Fprintf(&flatContent, "  %s\\n", toName)
	}

	d.fullListPath = PathForModuleOut(ctx, "depsinfo", "fulllist.txt").OutputPath
	ctx.Build(pctx, BuildParams{
		Rule:        WriteFile,
		Description: "Full Dependency Info",
		Output:      d.fullListPath,
		Args: map[string]string{
			"content": fullContent.String(),
		},
	})

	d.flatListPath = PathForModuleOut(ctx, "depsinfo", "flatlist.txt").OutputPath
	ctx.Build(pctx, BuildParams{
		Rule:        WriteFile,
		Description: "Flat Dependency Info",
		Output:      d.flatListPath,
		Args: map[string]string{
			"content": flatContent.String(),
		},
	})
}<|MERGE_RESOLUTION|>--- conflicted
+++ resolved
@@ -425,12 +425,8 @@
 	fullListPath OutputPath
 }
 
-<<<<<<< HEAD
-type ApexDepsInfoIntf interface {
-=======
 type ApexBundleDepsInfoIntf interface {
 	Updatable() bool
->>>>>>> 07d21521
 	FlatListPath() Path
 	FullListPath() Path
 }
