--- conflicted
+++ resolved
@@ -230,10 +230,7 @@
 	apexInfo := android.ApexInfo{
 		ApexVariationName: android.RemoveOptionalPrebuiltPrefix(mctx.ModuleName()),
 		InApexVariants:    []string{mctx.ModuleName()},
-<<<<<<< HEAD
-=======
 		InApexModules:     []string{mctx.ModuleName()},
->>>>>>> f7a62e6c
 		ApexContents:      []*android.ApexContents{apexContents},
 		ForPrebuiltApex:   true,
 	}
